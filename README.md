# OT evidence generators

Each folder in module corresponds to a datasource.

In each folder we have one or more standalone python scripts.

Generally these scripts:
1. map the disease terms (if any) to our ontology in various ways:
      - by using [OnToma](https://ontoma.readthedocs.io)
      - by using the [RareDiseasesUtils](https://github.com/opentargets/evidence_datasource_parsers/blob/master/common/RareDiseasesUtils.py) script
      - by using [Ontology Utils](https://github.com/opentargets/ontology-utils)
      - by importing manually curated files. Some of these are stored in the [mappings repo](https://github.com/opentargets/mappings)
2. Once the mapping is handled, evidence objects are generated in the form of JSON strings according to our JSON schema

Code used by more than one script (that does not live in a python package)
is stored in the `common` folder and imported as follows:

```python
from common.<module> import <function>
```



### Install
Install (requires python 3):

```sh
virtualenv -p python3 venv
source venv/bin/activate
pip3 install -r requirements.txt
export PYTHONPATH=.
```
### Usage

Each script is a standalone python script.
Common dependencies are stored in the `common` folder.

Hence to run each parser, simply run the standalone script with your python
interpreter:
```sh
(venv)$ python3 modules/<parser you want>.py
```

### Contributor guidelines

Further development of this repository should follow the next premises:

1. Data QC
1. Configuration
1. Documentation
1. Logging
1. Standardize disease mappings
1. Reliability (e.g. network retries)
1. JSON schema validation
1. Uniqueness of unique_association_fields
1. Reproducibility (e.g. saving API results as files)
1. Containerization - Dockerize

### ClinGen
The ClinGen parser processes the _Gene Validity Curations_ table that can be downloaded from https://search.clinicalgenome.org/kb/gene-validity. As of January 2021 the downloadable file contains six header lines that look as follows:
```tsv
CLINGEN GENE VALIDITY CURATIONS
FILE CREATED: 2021-01-18
WEBPAGE: https://search.clinicalgenome.org/kb/gene-validity
++++++++++,++++++++++++++,+++++++++++++,++++++++++++++++++,+++++++++,+++++++++,+++++++++,++++++++++++++,+++++++++++++,+++++++++++++++++++
GENE SYMBOL,GENE ID (HGNC),DISEASE LABEL,DISEASE ID (MONDO),MOI,SOP,CLASSIFICATION,ONLINE REPORT,CLASSIFICATION DATE,GCEP
+++++++++++,++++++++++++++,+++++++++++++,++++++++++++++++++,+++++++++,+++++++++,+++++++++,++++++++++++++,+++++++++++++,+++++++++++++++++++
```

The mapping of the diseases is done on the fly as a three step process:
1. The MONDO id provided by ClinGen is used if it exists in EFO.
2. EFO is searched for xrefs to the MONDO id and all the EFO hits are used.
3. OnToma is used to search for perfect matches of the ClinGen disease name.

The unmapped diseases are saved to a file called `unmapped_diseases.tsv` so that they can be reported to [EFO](https://github.com/EBISPOT/efo/issues/).

The parser requires two parameters:
- `-i`, `--input_file`: Name of csv file downloaded from https://search.clinicalgenome.org/kb/gene-validity
- `-o`, `--output_file`: Name of evidence JSON file

There is also an optional parameter to save the unmapped diseases to a file:
- `-u`, `--unmapped_diseases_file`: If specified, the diseases not mapped to EFO will be stored in this file'

To use the parser configure the python environment and run it as follows:
```bash
(venv)$ python3 modules/ClinGen.py -i ClinGen-Gene-Disease-Summary-2020-08-04.csv -o clingen_2020-08-04.json -u unmapped_diseases_clingen.tsv
```

### Gene2Phenotype

The Gene2Phenotype parser processes the four gene panels (Developmental Disorders - DD, eye disorders, skin disorders and cancer) that can be downloaded from https://www.ebi.ac.uk/gene2phenotype/downloads/.

The mapping of the diseases, i.e. the "disease name" column, is done on the fly using [OnToma](https://pypi.org/project/ontoma/):
- Exact matches to EFO are used directly.
- If the match comes from HP or ORDO the disease is searched in MONDO and if there is an exact match it is used. If not the HP or ORDO term is used.
- If OnToma returns a fuzzy match it is ignore and MONDO is searched for exact matches.
- When no exact matches are found the disease is considered unmapped and it's saved to a file (see the `-u`/ `--unmapped_disease_file` option below).


There are also a number of optional parameters to specify the name of the input and out files:
- `-d`, `--dd_panel`: Name of Developmental Disorders (DD) panel file. It uses the value of G2P_DD_FILENAME in setting.py if not specified.
- `-e`, `--eye_panel`: Name of eye panel file. It uses the value of G2P_eye_FILENAME in setting.py if not specified.
- `-k`, `--skin_panel`: Name of skin panel. It uses the value of G2P_skin_FILENAME in setting.py if not specified.
- `-c`, `--cancer_panel`: Name of cancer panel file. It uses the value of G2P_cancer_FILENAME in setting.py if not specified.
- `-o`, `--output_file`: Name of output evidence file. It uses the value of G2P_EVIDENCE_FILENAME in setting.py if not specified.
- `-u`, `--unmapped_diseases_file`: If specified, the diseases not mapped to EFO will be stored in this file.

Note that when using the default file names, the input files have to exist in the working directory or in the _resources_ directory:

To use the parser configure the python environment and run it as follows:
```bash
(venv)$ python3 modules/Gene2Phenotype.py -d DDG2P_19_8_2020.csv.gz -e EyeG2P_19_8_2020.csv.gz -k SkinG2P_19_8_2020.csv.gz -c CancerG2P_19_8_2020.csv.gz -o gene2phenotype-19-08-2020.json -u gene2phenotype-19-08-2020_unmapped_diseases.txt 
```

### Genomics England Panel App

The Genomics England parser processes the associations between genes and diseases described in the _Gene Panels Data_ table. This data is provided by Genomics England and can be downloaded [here](https://storage.googleapis.com/otar000-evidence_input/PanelApp/20.11/All_genes_20200928-1959.tsv) from the _otar000-evidence_input_ bucket.

The source table is then formatted into a compressed set of JSON lines following the schema of the version to be used.

The mapping of the diseases is done on the fly using [OnToma](https://pypi.org/project/ontoma/):
1. Exact matches to an EFO term are used directly.
2. Sometimes an OMIM code can be present in the disease string. OnToma is then queried for both the OMIM code and the respective disease term. If OnToma returns a fuzzy match for both, it is checked whether they both point to the same EFO term. Being this the case, the term is considered as an exact match.

By default the result of the diseases and codes mappings are stored locally as of _disease_queries.json_ and _disease_queries.json_ respectively. This is intended for analysys purposes and to ease up a potential rerun of the parser.

The parser requires three parameters:
- `-i`, `--input_file`: Name of tsv file located in the [Panel App bucket](https://storage.googleapis.com/otar000-evidence_input/PanelApp/20.11/All_genes_20200928-1959.tsv).
- `-o`, `--output_file`: Name of evidence JSON file containing the evidence strings.
- `-s`, `--schema_version`: JSON schema version to use, e.g. 1.7.5. It must be branch or a tag available in https://github.com/opentargets/json_schema.
  
There is also an optional parameter to load a dictionary containing the results of querying OnToma with the disease terms:
- `-d`, `--dictionary`: If specified, the diseases mappings will be imported from this JSON file.'

To use the parser configure the python environment and run it as follows:
```bash
(venv)$ python3 modules/GenomicsEnglandPanelApp.py -i All_genes_20200928-1959.tsv -o genomics_england-2021-01-05.json -s 1.7.5 -d disease_queries.json
```

### IntOGen

The intOGen parser generates evidence strings from three files that need to be in the working directory or in the _resources_ directory:

- _intogen_cancer2EFO_mapping.tsv_: Mappings of intOGen cancer type acronyms to EFO terms. Currently is a manually curated file given that in intOGen they do not use an specific ontology to model cancers.
- _intogen_cohorts.tsv_: It contains information about the analysed cohorts and it can be downloaded from the [intOGen website](https://www.intogen.org/download). In the current implementation, the total number of samples included in each cohort is used to calculate the percentage of samples that carry a relevant mutation in a driver gene.
- _intogen_Compendium_Cancer_Genes.tsv_: It contains the genes that have been identified as _drivers_ in at least one cohort and information related to  the methods that yield significant results, the q-value and additional data about mutations. It can be downloaded from the same place as the cohorts file.

### PheWAS catalog

The `PheWAS.py` script parses the PheWAS Catalog CSV file specified as `PHEWAS_CATALOG_FILENAME` in `settings.py` and that should be located either in the working directory or the `resources` folder. This file can be downloaded [here](https://storage.googleapis.com/otar000-evidence_input/PheWAS/data_files/phewas-catalog-19-10-2018.csv). The mappings between the Phecodes and EFO are read from the [phewascat.mappings.tsv](https://raw.githubusercontent.com/opentargets/mappings/master/phewascat.mappings.tsv) file in the `mappings` repository. In addition, the data is enriched with information gathered from the Variant Index. The file is imported as `PHEWAS_CATALOG_W_CONSEQUENCES` and located [here](https://storage.googleapis.com/otar000-evidence_input/PheWAS/data_files/phewas_w_consequences.csv). This data is then joined with the PheWAS variants at the gene, variant level.  

```sh
(venv)$ python3 modules/PheWAS.py
```

### CRISPR

The CRISPR parser processes three files available in the `resources` directory:

- _crispr_evidence.tsv_: Main file that contains the prioritisation score as well as target, disease and publication information. It was adapted from supplementary table 6 in the [Behan et al. 2019](https://www.nature.com/articles/s41586-019-1103-9) paper.
- _crispr_descriptions.tsv_: File used to extract the number of targets prioritised per cancer types as well as to retrieve the cell lines from the next file.
- _crispr_cell_lines.tsv_: It contains three columns with the cell line, tissue and the cancer type information. It is used to extract the cell lines in which the target has been identified as essential. The file has been adapted from the supplementary table 1 in the [Behan et al. 2019](https://www.nature.com/articles/s41586-019-1103-9) paper.

*Usage:*

```sh
(venv)$ python3 modules/CRISPR.py -e <evidence_file> -d <description_file> -c <cell_line_file> -o <output_file> -l <log_file>
```

<<<<<<< HEAD
- `-e`, `--evidence_file`: Name or full path for _crispr_evidence.tsv_.
- `-d`, `--descriptions_file`: Name or full path for the _crispr_descriptions.tsv_ file.
- `-c`, `--cell_types_file`: Name or full path for _crispr_cell_lines.tsv_.
- `-o`, `--output_file`: output is a gzipped JSON.
- `-l`, `--log_file`:  optional parameter. If not provided, logs are written to the standard error.

=======
### PROGENy

The PROGENy parser processes three files:

- progeny_normalVStumor_opentargets.txt: Main file that contains a systematic comparison of pathway activities between normal and primary TCGA samples in 14 tumor types using PROGENy. This file can be downloaded [here](https://storage.googleapis.com/otar000-evidence_input/PROGENy/data_files/progeny_normalVStumor_opentargets.txt) from the _otar000-evidence_input_ bucket.
- cancer2EFO_mappings.tsv: File containing the mappings between the acronym of the type of cancer and its respective disease listed in EFO. This file can be found in the `resources` directory.
- pathway2Reactome_mappings.tsv: File containing the mappings between the analysed pathway and their respective target and ID in Reactome. This file can be found in the `resources` directory.

The source table is then formatted into a compressed set of JSON lines following the schema of the version to be used.

The parser uses the following parameters:
- `-i`, `--inputFile`: Main tsv file.
- `-d`, `--diseaseMapping`: optional; input look-up table containing the cancer type mappings to an EFO ID.
- `-s`, `--skipMapping`: optional; state whether to skip the disease to EFO term mapping step. If used this step is not performed.
- `-p`, `--pathwayMapping`: Input look-up table containing the pathway mappings to a respective target and ID in Reactome.
- `-o`, `--outputFile`: Gzipped JSON file containing the evidence strings.


To use the parser configure the python environment and run it as follows:
```bash
python modules/PROGENY.py \
    --inputFile progeny_normalVStumor_opentargets.txt \
    --diseaseMapping resources/cancer2EFO_mappings.tsv \
    --pathwayMapping resources/pathway2Reactome_mappings.tsv \
    --outputFile progeny-2021-01-18.json.gz
```

### SLAPenrich
The SLAPenrich parser processes twofiles:

- `slapenrich_opentargets.tsv`: Main file that contains a systematic comparison of on somatic mutations from TCGA across 25 different cancer types and a collection of pathway gene sets from Reactome. This file can be downloaded [here](https://storage.googleapis.com/otar000-evidence_input/SLAPEnrich/data_file/slapenrich_opentargets-21-12-2017.tsv) from the _otar000-evidence_input_ bucket.
- `cancer2EFO_mappings.tsv`: File containing the mappings between the acronym of the type of cancer and its respective disease listed in EFO. This file can be found in the `resources` directory.

The source table is then formatted into a compressed set of JSON lines following the schema of the version to be used.

The parser uses the following parameters:

- `-i`, `--inputFile`: Name of tsv file located in the [SLAPEnrich bucket](https://storage.googleapis.com/otar000-evidence_input/SLAPEnrich/data_file/slapenrich_opentargets-21-12-2017.tsv).
- `-d`, `--diseaseMapping`: optional; input look-up table containing the cancer type mappings to an EFO ID.
- `-s`, `--skipMapping`: optional; state whether to skip the disease to EFO term mapping step. If used this step is not performed.
- `-o`, `--outputFile`: Gzipped JSON file containing the evidence strings.
- `-l`, `--logFile`: optional; if not specified, logs are written to standard error.

To use the parser configure the python environment and run it as follows:
```bash
python modules/SLAPEnrich.py \
    --inputFile slapenrich_opentargets.tsv \
    --diseaseMapping resources/cancer2EFO_mappings.tsv \
    --outputFile slapenrich-2021-01-18.json.gz
```
>>>>>>> ab8ab7ed

### PhenoDigm

Generates target-disease evidence querying the IMPC SOLR API.

#### System requirements and running time
The PhenoDigm parser has been run both in a MacBook Pro and a Google Cloud machine. The current version is very memory greedy, using up to 60 GB. 

* MacBook Pro: It takes around 8 hours to run in a 16 GB laptop.
* Google Cloud Machine: It runs in around 2 hours in a 60 GB machine (_n1-standard-16_). There used to be such a machine set up but now one called _ag-ubuntu-20-04-lts_ in _open-targets-eu-dev_ can be used instead (see below). This machine has specs higher than needed (32 vCPU and 208 GB memory).

#### Installation
Before the parser can be run there is one dependency that needs to be installed manually:

```sh
# Create and activate virtual environment (requires python3)
virtualenv -p python3 phenodigm_venv
source phenodigm_venv/bin/activate

# Install dependencies
pip3 install -r requirements.txt

# Manually download and install ontology-utils as it requires specific tag
wget https://github.com/opentargets/ontology-utils/archive/bff0f189a4c6e8613e99a5d47e9ad4ceb6a375fc.zip
pip3 install bff0f189a4c6e8613e99a5d47e9ad4ceb6a375fc.zip

# Set environment variables
export PYTHONPATH=.
```
Additionally, the parser needs access to Google Cloud, which requires downloading a key JSON file and setting the `GOOGLE_APPLICATION_CREDENTIALS` variable. Ask someone from the back-end team about it.

#### Running MouseModels in a Google Cloud virtual machine

Start the machine and connect to it via SSH. When you are ready set-up the environment and run the parser:

```sh
# Move to installation directory
cd opentargets/evidence_datasource_parsers/

# Activate virtual environment
. phenodigm_venv/bin/activate

# Set up PYTHONPATH AND GOOGLE_APPLICATION_CREDENTIALS environment variables
. phenodigm_venv/bin/set_env_variables.sh

# Update cache
# NOTE: This is only required once per release, i.e. is not needed if PhenoDigm is
# rerun multiple times in a short period of time
python3 modules/MouseModels.py --update-cache

# Run PhenoDigm parser
python3 modules/MouseModels.py 

# Upload the evidence file to Google Cloud Storage
python3 modules/MouseModels.py -w
```
**CAVEAT:** The last step (`-w`) tries to upload a file with the current date in the name, which may not work if the parser was run on another day, which would be the date on the filename.

**REMINDER:** Remember to stop the machine once you are done as it costs money to have it on! 

### Open Targets Genetics Portal

The evidence generation is done in two steps:
1. Pooling together data from Genetics portal buckets: `GeneticsPortal_prepare_data.py`
2. The resulting table is formatted into compressed set of JSON lines: `GeneticsPortal.py`

The first step is run on Google Cloud Dataproc cluster to take advantage of the proximity of the Genetics Portal data stored in Google buckets. Once you have the proper cluster set up, submit the job:

```bash
gcloud dataproc jobs submit pyspark \
    --cluster=${clusterName} \
    --project=${projectName} \
    --region=${region} \
    ${repo_directory}/modules/GeneticsPortal_prepare_data.py -- \
    --locus2gene=gs://genetics-portal-data/l2g/200127 \
    --toploci=gs://genetics-portal-data/v2d/200207/toploci.parquet \
    --study=gs://genetics-portal-data/v2d/200207/studies.parquet \
    --variantIndex=gs://genetics-portal-data/variant-annotation/190129/variant-annotation.parquet \
    --ecoCodes=gs://genetics-portal-data/lut/vep_consequences.tsv \
    --output=gs://genetics-portal-analysis/l2g-platform-export/data/l2g_joined.2020.03.02_exploded.parquet
```

The output is saved in a parquet file in one of the buckets. This then needs to be further processed:

```bash
python ${repo_directory}/modules/GeneticsPortal.py \
    --inputFile l2g_joined.2020.01.30_exploded.parquet \
    --schemaFile https://raw.githubusercontent.com/opentargets/json_schema/Draft-4_compatible/opentargets.json \
    --cores 32 --sample 1000 --outputFile output.json.gz
```

**Important**: to ensure the resulting json schema is valid, we are using the [python_jsonschema_objects](https://pypi.org/project/python-jsonschema-objects/0.0.13/) library, which enforces the proper structure. The only caveat is that the this library uses draft-4 JSON schema, while our JSON schema is written on draft-7. To resolve this discrepancy, our JSON schema repository has a parallel draft-4 compatible branch that we are using for evidence generation.
<|MERGE_RESOLUTION|>--- conflicted
+++ resolved
@@ -167,14 +167,12 @@
 (venv)$ python3 modules/CRISPR.py -e <evidence_file> -d <description_file> -c <cell_line_file> -o <output_file> -l <log_file>
 ```
 
-<<<<<<< HEAD
-- `-e`, `--evidence_file`: Name or full path for _crispr_evidence.tsv_.
-- `-d`, `--descriptions_file`: Name or full path for the _crispr_descriptions.tsv_ file.
-- `-c`, `--cell_types_file`: Name or full path for _crispr_cell_lines.tsv_.
+- `-e`, `--evidence_file`: name or full path for _crispr_evidence.tsv_.
+- `-d`, `--descriptions_file`: name or full path for the _crispr_descriptions.tsv_ file.
+- `-c`, `--cell_types_file`: name or full path for _crispr_cell_lines.tsv_.
 - `-o`, `--output_file`: output is a gzipped JSON.
 - `-l`, `--log_file`:  optional parameter. If not provided, logs are written to the standard error.
 
-=======
 ### PROGENy
 
 The PROGENy parser processes three files:
@@ -189,8 +187,8 @@
 - `-i`, `--inputFile`: Main tsv file.
 - `-d`, `--diseaseMapping`: optional; input look-up table containing the cancer type mappings to an EFO ID.
 - `-s`, `--skipMapping`: optional; state whether to skip the disease to EFO term mapping step. If used this step is not performed.
-- `-p`, `--pathwayMapping`: Input look-up table containing the pathway mappings to a respective target and ID in Reactome.
-- `-o`, `--outputFile`: Gzipped JSON file containing the evidence strings.
+- `-p`, `--pathwayMapping`: input look-up table containing the pathway mappings to a respective target and ID in Reactome.
+- `-o`, `--outputFile`: gzipped JSON file containing the evidence strings.
 
 
 To use the parser configure the python environment and run it as follows:
@@ -203,6 +201,7 @@
 ```
 
 ### SLAPenrich
+
 The SLAPenrich parser processes twofiles:
 
 - `slapenrich_opentargets.tsv`: Main file that contains a systematic comparison of on somatic mutations from TCGA across 25 different cancer types and a collection of pathway gene sets from Reactome. This file can be downloaded [here](https://storage.googleapis.com/otar000-evidence_input/SLAPEnrich/data_file/slapenrich_opentargets-21-12-2017.tsv) from the _otar000-evidence_input_ bucket.
@@ -215,7 +214,7 @@
 - `-i`, `--inputFile`: Name of tsv file located in the [SLAPEnrich bucket](https://storage.googleapis.com/otar000-evidence_input/SLAPEnrich/data_file/slapenrich_opentargets-21-12-2017.tsv).
 - `-d`, `--diseaseMapping`: optional; input look-up table containing the cancer type mappings to an EFO ID.
 - `-s`, `--skipMapping`: optional; state whether to skip the disease to EFO term mapping step. If used this step is not performed.
-- `-o`, `--outputFile`: Gzipped JSON file containing the evidence strings.
+- `-o`, `--outputFile`: gzipped JSON file containing the evidence strings.
 - `-l`, `--logFile`: optional; if not specified, logs are written to standard error.
 
 To use the parser configure the python environment and run it as follows:
@@ -225,7 +224,7 @@
     --diseaseMapping resources/cancer2EFO_mappings.tsv \
     --outputFile slapenrich-2021-01-18.json.gz
 ```
->>>>>>> ab8ab7ed
+
 
 ### PhenoDigm
 
