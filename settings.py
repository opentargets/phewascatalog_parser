import os
import pkg_resources as res
import configparser
from pathlib import Path

def file_or_resource(fname=None):
    '''get filename and check if in getcwd then get from
    the package resources folder
    '''
    filename = os.path.expanduser(fname)

    resource_package = __name__
    resource_path = '/'.join(('resources', filename))

    if filename is not None:
        abs_filename = os.path.join(os.path.abspath(os.getcwd()), filename) \
                       if not os.path.isabs(filename) else filename

        return abs_filename if os.path.isfile(abs_filename) \
            else res.resource_filename(resource_package, resource_path)

class Config:
<<<<<<< HEAD

    HOME_DIR = str(Path.home())

    # schema version
    VALIDATED_AGAINST_SCHEMA_VERSION = '1.2.7'

=======
    GOOGLE_DEFAULT_PROJECT = 'open-targets'
>>>>>>> 907fdc56
    GOOGLE_BUCKET_EVIDENCE_INPUT = 'otar000-evidence_input'

    # HGNC
    GENES_HGNC =  'http://ftp.ebi.ac.uk/pub/databases/genenames/new/json/hgnc_complete_set.json'

    # SLAPEnrich
    SLAPENRICH_FILENAME = file_or_resource('slapenrich_opentargets.tsv')
    SLAPENRICH_EVIDENCE_FILENAME = HOME_DIR + '/otar001_slapenrich-19-12-2017.json'

    # Gene2Phenotype
    #G2P_FILENAME = file_or_resource('DDG2P_14_5_2017.csv.gz')
    G2P_FILENAME = 'DDG2P_14_5_2017.csv.gz'
    G2P_EVIDENCE_FILENAME = 'gene2phenotype.json'

    # Genomics England
    GE_EVIDENCE_STRING = HOME_DIR + '/otar001_genomics_england-18-12-2017.json'
    GE_LINKOUT_URL = 'https://panelapp.genomicsengland.co.uk/panels/'
    GE_ZOOMA_DISEASE_MAPPING = '/tmp/zooma_disease_mapping.csv'
    GE_ZOOMA_DISEASE_MAPPING_NOT_HIGH_CONFIDENT = '/tmp/zooma_disease_mapping_low_confidence.csv'

    # IntoGEN
    INTOGEN_FILENAME = file_or_resource('intogen_opentargets.tsv')
    INTOGEN_EVIDENCE_FILENAME = HOME_DIR + '/otar001_intogen-18-12-2017.json'

    # Phewas
    PHEWAS_CATALOG_LOCN = 'https://storage.googleapis.com/phewas-catalog'
    PHEWAS_CATALOG_JSON = HOME_DIR + '/otar001_phewas_catalog-19-12-2017.json'

    ONTOLOGY_CONFIG = configparser.ConfigParser()
    ONTOLOGY_CONFIG.read(file_or_resource('ontology_config.ini'))

    # mapping that we maintain in Zooma
    OMIM_TO_EFO_MAP_URL = 'https://raw.githubusercontent.com/opentargets/platform_semantic/master/resources/xref_mappings/omim_to_efo.txt'
    ZOOMA_TO_EFO_MAP_URL = 'https://raw.githubusercontent.com/opentargets/platform_semantic/master/resources/zooma/cttv_indications_3.txt'

    # mouse models
    MOUSEMODELS_PHENODIGM_SOLR = 'http://localhost:8983' # 'solrclouddev.sanger.ac.uk'
    # TODO remove refs to user directories
    MOUSEMODELS_CACHE_DIRECTORY =  HOME_DIR + '/.phenodigmcache'<|MERGE_RESOLUTION|>--- conflicted
+++ resolved
@@ -20,17 +20,15 @@
             else res.resource_filename(resource_package, resource_path)
 
 class Config:
-<<<<<<< HEAD
 
     HOME_DIR = str(Path.home())
 
     # schema version
     VALIDATED_AGAINST_SCHEMA_VERSION = '1.2.7'
 
-=======
     GOOGLE_DEFAULT_PROJECT = 'open-targets'
->>>>>>> 907fdc56
     GOOGLE_BUCKET_EVIDENCE_INPUT = 'otar000-evidence_input'
+
 
     # HGNC
     GENES_HGNC =  'http://ftp.ebi.ac.uk/pub/databases/genenames/new/json/hgnc_complete_set.json'
