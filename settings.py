# General settings that all parsers can share

import os
import pkg_resources as res
from datetime import datetime

def file_or_resource(fname=None):
    # get filename and check if in getcwd then get from the package resources folder
    filename = os.path.expanduser(fname)

    resource_package = __name__
    resource_path = '/'.join(('resources', filename))

    if filename is not None:
        abs_filename = os.path.join(os.path.abspath(os.getcwd()), filename) \
                       if not os.path.isabs(filename) else filename

        return abs_filename if os.path.isfile(abs_filename) \
            else res.resource_filename(resource_package, resource_path)

class Config:
    # shared settings

    # schema version
    VALIDATED_AGAINST_SCHEMA_VERSION = '1.2.8'

<<<<<<< HEAD
    GOOGLE_DEFAULT_PROJECT = 'open-targets'
    GOOGLE_BUCKET_EVIDENCE_INPUT = 'otar000-evidence_input'
=======
    # Ontologies
    EFO_URL = 'https://github.com/EBISPOT/efo/raw/v2018-01-15/efo.obo'
    HP_URL = 'http://purl.obolibrary.org/obo/hp.obo'

    # HGNC
    GENES_HGNC = 'http://ftp.ebi.ac.uk/pub/databases/genenames/new/json/hgnc_complete_set.json'
>>>>>>> 0cdf1ba3

    # UKBIOBANK
    UKBIOBANK_FILENAME = file_or_resource('ukbiobank.txt')
    UKBIOBANK_EVIDENCE_FILENAME = 'ukbiobank-30-04-2018.json'

    # SYSBIO
    SYSBIO_FILENAME1 = file_or_resource('sysbio_evidence-31-01-2019.tsv')
    SYSBIO_FILENAME2 = file_or_resource('sysbio_publication_info_nov2018.tsv')
    SYSBIO_EVIDENCE_FILENAME = 'sysbio-29-01-2019.json'

    # mapping that we maintain in Zooma
    OMIM_TO_EFO_MAP_URL = 'https://raw.githubusercontent.com/opentargets/platform_semantic/master/resources/xref_mappings/omim_to_efo.txt'
    ZOOMA_TO_EFO_MAP_URL = 'https://raw.githubusercontent.com/opentargets/platform_semantic/master/resources/zooma/cttv_indications_3.txt'

<<<<<<< HEAD
    # mouse models (Phenodigm)
    # used to be 'http://localhost:8983' # 'solrclouddev.sanger.ac.uk'
    MOUSEMODELS_PHENODIGM_SOLR = 'http://www.ebi.ac.uk/mi/impc'
    # write to the cloud direcly
    MOUSEMODELS_CACHE_DIRECTORY = 'PhenoDigm/phenodigmcache'
    MOUSEMODELS_EVIDENCE_FILENAME = f"phenodigm-{datetime.today().strftime('%Y-%m-%d')}.json.gz"
=======
    # Configuration for genetics portal evidences:
    ACTIVITY_URL = 'http://identifiers.org/cttv.activity'
    TARGET_URL = 'http://identifiers.org/ensembl'
    TARGET_TYPE_URL = 'http://identifiers.org/cttv.target'
    LITERATURE_URL = 'http://europepmc.org/abstract/MED'
    GENETICS_PORTAL_URL = 'https://genetics.opentargets.org'
    DISEASE_URL = 'http://www.ebi.ac.uk/efo'
    CONSEQUENCE_URL = 'http://purl.obolibrary.org/obo'

    # Evidence codes:
    EVIDENCE_CODE_INFERENCE = 'http://purl.obolibrary.org/obo/ECO_0000362' # computational inference
    EVIDENCE_CODE_EVIDENCE_TYPE = 'http://identifiers.org/eco/GWAS' # GWAS data type.
    EVIDENCE_CODE_SOURCE = 'http://identifiers.org/eco/locus_to_gene_pipeline' # variant to gene derived from l2g pipeline
>>>>>>> 0cdf1ba3
<|MERGE_RESOLUTION|>--- conflicted
+++ resolved
@@ -24,17 +24,12 @@
     # schema version
     VALIDATED_AGAINST_SCHEMA_VERSION = '1.2.8'
 
-<<<<<<< HEAD
-    GOOGLE_DEFAULT_PROJECT = 'open-targets'
-    GOOGLE_BUCKET_EVIDENCE_INPUT = 'otar000-evidence_input'
-=======
     # Ontologies
     EFO_URL = 'https://github.com/EBISPOT/efo/raw/v2018-01-15/efo.obo'
     HP_URL = 'http://purl.obolibrary.org/obo/hp.obo'
 
     # HGNC
     GENES_HGNC = 'http://ftp.ebi.ac.uk/pub/databases/genenames/new/json/hgnc_complete_set.json'
->>>>>>> 0cdf1ba3
 
     # UKBIOBANK
     UKBIOBANK_FILENAME = file_or_resource('ukbiobank.txt')
@@ -49,14 +44,6 @@
     OMIM_TO_EFO_MAP_URL = 'https://raw.githubusercontent.com/opentargets/platform_semantic/master/resources/xref_mappings/omim_to_efo.txt'
     ZOOMA_TO_EFO_MAP_URL = 'https://raw.githubusercontent.com/opentargets/platform_semantic/master/resources/zooma/cttv_indications_3.txt'
 
-<<<<<<< HEAD
-    # mouse models (Phenodigm)
-    # used to be 'http://localhost:8983' # 'solrclouddev.sanger.ac.uk'
-    MOUSEMODELS_PHENODIGM_SOLR = 'http://www.ebi.ac.uk/mi/impc'
-    # write to the cloud direcly
-    MOUSEMODELS_CACHE_DIRECTORY = 'PhenoDigm/phenodigmcache'
-    MOUSEMODELS_EVIDENCE_FILENAME = f"phenodigm-{datetime.today().strftime('%Y-%m-%d')}.json.gz"
-=======
     # Configuration for genetics portal evidences:
     ACTIVITY_URL = 'http://identifiers.org/cttv.activity'
     TARGET_URL = 'http://identifiers.org/ensembl'
@@ -69,5 +56,4 @@
     # Evidence codes:
     EVIDENCE_CODE_INFERENCE = 'http://purl.obolibrary.org/obo/ECO_0000362' # computational inference
     EVIDENCE_CODE_EVIDENCE_TYPE = 'http://identifiers.org/eco/GWAS' # GWAS data type.
-    EVIDENCE_CODE_SOURCE = 'http://identifiers.org/eco/locus_to_gene_pipeline' # variant to gene derived from l2g pipeline
->>>>>>> 0cdf1ba3
+    EVIDENCE_CODE_SOURCE = 'http://identifiers.org/eco/locus_to_gene_pipeline' # variant to gene derived from l2g pipeline