# General settings that all parsers can share

import os
<<<<<<< HEAD
import datetime
from pathlib import Path
=======
>>>>>>> fb36723d
import pkg_resources as res
from datetime import datetime

# from envparse import env, ConfigurationError

# def read_option(option, cast=None,
#                 **kwargs):

#     try:
#         default_value = kwargs.pop('default')
#     except KeyError:
#         default_value = None

#     try:
#         # reading the environment variable with envparse
#         return env(option, cast=cast, **kwargs)
#     except ConfigurationError:
#        return default_value


def file_or_resource(fname=None):
    # get filename and check if in getcwd then get from the package resources folder
    filename = os.path.expanduser(fname)

    resource_package = __name__
    resource_path = '/'.join(('resources', filename))

    if filename is not None:
        abs_filename = os.path.join(os.path.abspath(os.getcwd()), filename) \
                       if not os.path.isabs(filename) else filename

        return abs_filename if os.path.isfile(abs_filename) \
            else res.resource_filename(resource_package, resource_path)

class Config:
    # shared settings

    # schema version
    VALIDATED_AGAINST_SCHEMA_VERSION = '1.2.8'

    GOOGLE_DEFAULT_PROJECT = 'open-targets'
    GOOGLE_BUCKET_EVIDENCE_INPUT = 'otar000-evidence_input'

    # Ontologies
    EFO_URL = 'https://github.com/EBISPOT/efo/raw/v2018-01-15/efo.obo'
    HP_URL = 'http://purl.obolibrary.org/obo/hp.obo'

    # HGNC
    GENES_HGNC = 'http://ftp.ebi.ac.uk/pub/databases/genenames/new/json/hgnc_complete_set.json'

    # PROGENY
    PROGENY_FILENAME = file_or_resource('progeny_normalVStumor_opentargets.txt')
    PROGENY_EVIDENCE_FILENAME = 'progeny-20-05-2018.json'

    # UKBIOBANK
    UKBIOBANK_FILENAME = file_or_resource('ukbiobank.txt')
    UKBIOBANK_EVIDENCE_FILENAME = 'ukbiobank-30-04-2018.json'

    # SLAPEnrich
    SLAPENRICH_FILENAME = file_or_resource('slapenrich_opentargets.tsv')
    SLAPENRICH_EVIDENCE_FILENAME = 'otar001_slapenrich-19-12-2017.json'

    # SYSBIO
    SYSBIO_FILENAME1 = file_or_resource('sysbio_evidence-31-01-2019.tsv')
    SYSBIO_FILENAME2 = file_or_resource('sysbio_publication_info_nov2018.tsv')
    SYSBIO_EVIDENCE_FILENAME = 'sysbio-29-01-2019.json'

    # CRISPR
    CRISPR_FILENAME1 = file_or_resource('crispr_evidence.tsv')
    CRISPR_FILENAME2 = file_or_resource('crispr_descriptions.tsv')
    CRISPR_EVIDENCE_FILENAME = 'crispr-21-08-2019.json'

    # PheWAS catalog
    PHEWAS_CATALOG_FILENAME = file_or_resource('phewas-catalog-19-10-2018.csv')
    PHEWAS_CATALOG_EVIDENCE_FILENAME = f"phewas_catalog-{datetime.today().strftime('%Y-%m-%d')}.json"
    PHEWAS_CATALOG_W_CONSEQUENCES = 'https://storage.googleapis.com/otar000-evidence_input/PheWAS/data_files/phewas_w_consequences.csv'

    # Gene2Phenotype
    #G2P_FILENAME = 'DDG2P.csv.gz'
    G2P_DD_FILENAME = file_or_resource('DDG2P_2_4_2020.csv.gz')
    G2P_eye_FILENAME = file_or_resource('EyeG2P_26_3_2020.csv.gz')
    G2P_skin_FILENAME = file_or_resource('SkinG2P_26_3_2020.csv.gz')
    G2P_cancer_FILENAME = file_or_resource('CancerG2P_26_3_2020.csv.gz')
    G2P_EVIDENCE_FILENAME = 'gene2phenotype-19-08-2019.json'


    # Genomics England
    GE_PANEL_MAPPING_FILENAME = file_or_resource('genomicsenglandpanelapp_panelmapping.csv')
    GE_EVIDENCE_FILENAME = 'genomics_england-17-06-2019.json'
    GE_LINKOUT_URL = 'https://panelapp.genomicsengland.co.uk/panels/'
    GE_ZOOMA_DISEASE_MAPPING = 'tmp/zooma_disease_mapping.csv'
    GE_ZOOMA_DISEASE_MAPPING_NOT_HIGH_CONFIDENT = 'tmp/zooma_disease_mapping_low_confidence.csv'
    GE_PANEL_VERSION = 'v5.7'

    # IntoGEN
    INTOGEN_DRIVER_GENES_FILENAME = file_or_resource('intogen_Compendium_Cancer_Genes.tsv')
    INTOGEN_EVIDENCE_FILENAME = 'intogen-02-02-2020.json'
    INTOGEN_CANCER2EFO_MAPPING_FILENAME = file_or_resource('intogen_cancer2EFO_mapping.tsv')
    INTOGEN_COHORTS = file_or_resource('intogen_cohorts.tsv')

    # mapping that we maintain in Zooma
    OMIM_TO_EFO_MAP_URL = 'https://raw.githubusercontent.com/opentargets/platform_semantic/master/resources/xref_mappings/omim_to_efo.txt'
    ZOOMA_TO_EFO_MAP_URL = 'https://raw.githubusercontent.com/opentargets/platform_semantic/master/resources/zooma/cttv_indications_3.txt'

    # mouse models (Phenodigm)
    # used to be 'http://localhost:8983' # 'solrclouddev.sanger.ac.uk'
    MOUSEMODELS_PHENODIGM_SOLR = 'http://www.ebi.ac.uk/mi/impc'
    # write to the cloud direcly
    MOUSEMODELS_CACHE_DIRECTORY = 'PhenoDigm/phenodigmcache'
    MOUSEMODELS_EVIDENCE_FILENAME = f"phenodigm-{datetime.today().strftime('%Y-%m-%d')}.json"

    # Configuration for genetics portal evidences:
    ACTIVITY_URL = 'http://identifiers.org/cttv.activity'
    TARGET_URL = 'http://identifiers.org/ensembl'
    TARGET_TYPE_URL = 'http://identifiers.org/cttv.target'
    LITERATURE_URL = 'http://europepmc.org/abstract/MED'
    GENETICS_PORTAL_URL = 'https://genetics.opentargets.org'
    DISEASE_URL = 'http://www.ebi.ac.uk/efo'
    CONSEQUENCE_URL = 'http://purl.obolibrary.org/obo'

    # Evidence codes:
    EVIDENCE_CODE_INFERENCE = 'http://purl.obolibrary.org/obo/ECO_0000362' # computational inference
    EVIDENCE_CODE_EVIDENCE_TYPE = 'http://identifiers.org/eco/GWAS' # GWAS data type.
    EVIDENCE_CODE_SOURCE = 'http://identifiers.org/eco/locus_to_gene_pipeline' # variant to gene derived from l2g pipeline<|MERGE_RESOLUTION|>--- conflicted
+++ resolved
@@ -1,11 +1,6 @@
 # General settings that all parsers can share
 
 import os
-<<<<<<< HEAD
-import datetime
-from pathlib import Path
-=======
->>>>>>> fb36723d
 import pkg_resources as res
 from datetime import datetime
 
